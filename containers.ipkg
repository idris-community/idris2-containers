--- conflicted
+++ resolved
@@ -11,14 +11,8 @@
 modules = Data.BoundedQueue
         , Data.Map
         , Data.Map.Internal
-<<<<<<< HEAD
         , Data.RRBVector
         , Data.RRBVector.Internal
-=======
-        , Data.Seq.Internal
-        , Data.Seq.Sized
-        , Data.Seq.Unsized
->>>>>>> e4f03581
         , Data.Set
         , Data.Set.Internal
         , Data.Seq.Sized
